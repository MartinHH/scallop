package org.rogach.scallop

import org.rogach.scallop.exceptions._

import org.scalatest.funsuite.AnyFunSuite

import scala.concurrent.duration._

class DurationConverterTest extends AnyFunSuite with UsefulMatchers {
  throwError.value = true

<<<<<<< HEAD
  test ("convert to Duration") {
    def getcf(args: Seq[String]) = new ScallopConf(args) {
=======
  test("convert to Duration") {
    case class getcf(args0: Seq[String]) extends ScallopConf(args0) {
>>>>>>> fa794d06
      val foo = opt[Duration]()
      verify()
    }

    getcf(List("-f", "1 minute")).foo.toOption ==== Some(1.minute)
    getcf(List("-f", "Inf")).foo.toOption ==== Some(Duration.Inf)
    getcf(List("-f", "MinusInf")).foo.toOption ==== Some(Duration.MinusInf)

    expectException(WrongOptionFormat("foo", "bar", "wrong arguments format")) {
      getcf(List("-f", "bar")).foo.toOption ==== Some(Duration.MinusInf)
    }
  }
}

class FiniteDurationConverterTest extends AnyFunSuite with UsefulMatchers {
  throwError.value = true

<<<<<<< HEAD
  test ("convert to Duration") {
    def getcf(args: Seq[String]) = new ScallopConf(args) {
=======
  test("convert to Duration") {
    case class getcf(args0: Seq[String]) extends ScallopConf(args0) {
>>>>>>> fa794d06
      val foo = opt[FiniteDuration]()
      verify()
    }

    getcf(List("-f", "1 minute")).foo.toOption ==== Some(1.minute)

    expectException(WrongOptionFormat("foo", "Inf", "wrong arguments format")) {
      getcf(List("-f", "Inf")).foo.toOption ==== Some(Duration.Inf)
    }

    expectException(WrongOptionFormat("foo", "bar", "wrong arguments format")) {
      getcf(List("-f", "bar")).foo.toOption ==== Some(Duration.MinusInf)
    }
  }
}<|MERGE_RESOLUTION|>--- conflicted
+++ resolved
@@ -9,13 +9,8 @@
 class DurationConverterTest extends AnyFunSuite with UsefulMatchers {
   throwError.value = true
 
-<<<<<<< HEAD
   test ("convert to Duration") {
-    def getcf(args: Seq[String]) = new ScallopConf(args) {
-=======
-  test("convert to Duration") {
     case class getcf(args0: Seq[String]) extends ScallopConf(args0) {
->>>>>>> fa794d06
       val foo = opt[Duration]()
       verify()
     }
@@ -33,13 +28,8 @@
 class FiniteDurationConverterTest extends AnyFunSuite with UsefulMatchers {
   throwError.value = true
 
-<<<<<<< HEAD
   test ("convert to Duration") {
-    def getcf(args: Seq[String]) = new ScallopConf(args) {
-=======
-  test("convert to Duration") {
     case class getcf(args0: Seq[String]) extends ScallopConf(args0) {
->>>>>>> fa794d06
       val foo = opt[FiniteDuration]()
       verify()
     }
