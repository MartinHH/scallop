package org.rogach.scallop.exceptions

/** Parent class for all exceptions thrown from this library. */
abstract class ScallopException(message:String) extends Exception(message)

/** Thrown when the user requests wrong type of option argument from Scallop. */
class WrongTypeRequest(mess:String) extends ScallopException(mess)
/** Thrown when Scallop fails to parse the argument line (usually when there   
    are some problems with trailing args). */
class OptionParseException(mess:String) extends ScallopException(mess)
/** Thrown when several options and/or trailing arguments have identical names
    in definition - making it impossible to distinguish between them. */
class IdenticalOptionNames(mess:String) extends ScallopException(mess)
/** Thrown when user provides Scallop with unknown option name in the arguments
    or requests unknown option result from parser. */
class UnknownOption(mess:String) extends ScallopException(mess)
/** Thrown when arguments to some option do not satisfy that option's
    value converter (it returns Left in such case). */
class WrongOptionFormat(mess:String) extends ScallopException(mess)
/** Thrown when parser failed to find arguments to option (marked as 'required')
    in the input arguments. */
class RequiredOptionNotFound(mess:String) extends ScallopException(mess)
/** Thrown when user tried to extract the value of an option before the call
    to verify in ScallopConf. */
class IncompleteBuildException(mess:String) extends ScallopException(mess)
<<<<<<< HEAD
/** Thrown when user tried to create an option with some illegal parameters
    - for example, with digit as the first character in opton name. */
class IllegalOptionParameters(mess:String) extends ScallopException(mess)
=======
/** Thrown when the validation failed on some option. */
class ValidationFailure(mess:String) extends ScallopException(mess)
>>>>>>> 84886875

/** This is a special case of exception - the one you should never see.
    If you actually saw it, there is a sure bug lurking somewhere. In such cases, please
    file a bug on project page! */
class MajorInternalException extends ScallopException("Oi, something went awfully wrong. Please report a bug to the developer of the library!")<|MERGE_RESOLUTION|>--- conflicted
+++ resolved
@@ -23,14 +23,11 @@
 /** Thrown when user tried to extract the value of an option before the call
     to verify in ScallopConf. */
 class IncompleteBuildException(mess:String) extends ScallopException(mess)
-<<<<<<< HEAD
 /** Thrown when user tried to create an option with some illegal parameters
     - for example, with digit as the first character in opton name. */
 class IllegalOptionParameters(mess:String) extends ScallopException(mess)
-=======
 /** Thrown when the validation failed on some option. */
 class ValidationFailure(mess:String) extends ScallopException(mess)
->>>>>>> 84886875
 
 /** This is a special case of exception - the one you should never see.
     If you actually saw it, there is a sure bug lurking somewhere. In such cases, please
