--- conflicted
+++ resolved
@@ -123,11 +123,7 @@
     editBuilder(_.opt(resolvedName, short, descr, () => default, validate, required, argName, hidden, noshort)(conv))
     val n = getName(resolvedName)
     new ScallopOption[A](n) {
-<<<<<<< HEAD
-      override lazy val fn = {verified_?; rootConfig.builder.get[A](name)(conv.tag)}
-      override lazy val supplied = {verified_?; rootConfig.builder.isSupplied(name)}
-=======
-      override lazy val fn = { (x: String) => assertVerified; rootConfig.builder.get[A](x)(conv.manifest)}
+      override lazy val fn = { (x: String) => assertVerified; rootConfig.builder.get[A](x)(conv.tag)}
       override lazy val supplied = {assertVerified; rootConfig.builder.isSupplied(name)}
     }
   }
@@ -140,7 +136,6 @@
     val prefix = getPrefix
     _mainOptions = () => {
       newMainOptions.map(_.name.stripPrefix(prefix))
->>>>>>> 1f957a75
     }
   }
 
@@ -162,13 +157,8 @@
     editBuilder(_.props(name, descr, keyName, valueName, hidden)(conv))
     val n = getName(name.toString)
     new LazyMap ({() =>
-<<<<<<< HEAD
-      verified_?
+      assertVerified
       rootConfig.builder(n)(conv.tag)
-=======
-      assertVerified
-      rootConfig.builder(n)(conv.manifest)
->>>>>>> 1f957a75
     })
   }
 
@@ -182,13 +172,8 @@
     editBuilder(_.propsLong(name, descr, keyName, valueName, hidden)(conv))
     val n = getName(name)
     new LazyMap ({() =>
-<<<<<<< HEAD
-      verified_?
+      assertVerified
       rootConfig.builder(n)(conv.tag)
-=======
-      assertVerified
-      rootConfig.builder(n)(conv.manifest)
->>>>>>> 1f957a75
     })
   }
 
@@ -215,13 +200,8 @@
     editBuilder(_.trailArg(resolvedName, required, descr, () => default, validate, hidden)(conv))
     val n = getName(resolvedName)
     new ScallopOption[A](n) { 
-<<<<<<< HEAD
-      override lazy val fn = {verified_?; rootConfig.builder.get[A](name)(conv.tag)}
-      override lazy val supplied = {verified_?; rootConfig.builder.isSupplied(name)}
-=======
-      override lazy val fn = { (x: String) => assertVerified; rootConfig.builder.get[A](x)(conv.manifest)}
+      override lazy val fn = { (x: String) => assertVerified; rootConfig.builder.get[A](x)(conv.tag)}
       override lazy val supplied = {assertVerified; rootConfig.builder.isSupplied(name)}
->>>>>>> 1f957a75
     }
   }
 
@@ -321,7 +301,7 @@
   }
   
   /** Checks that this Conf object is verified. If it is not, throws an exception. */
-  def assertVerified {
+  def assertVerified() {
     if (!verified) {
       ScallopConf.cleanUp
       throw new IncompleteBuildException()
