package org.rogach.scallop

import exceptions._
import scala.util.DynamicVariable
import reflect.runtime.universe._

object ScallopConf {
  val rootConf = new DynamicVariable[ScallopConf](null)
  val confs = new DynamicVariable[List[ScallopConf]](Nil)
  def cleanUp() = {
    ScallopConf.confs.value = Nil
    ScallopConf.rootConf.value = null
  }
}

class Subcommand(val commandName: String) extends ScallopConf(Nil, commandName) {
<<<<<<< HEAD
  () // to get the initialization work. Else, it seems that delayedInit is never invoked with this, and the count is broken.
=======
  1 + 1 // to get the initialization work. Else, it seems that delayedInit is never invoked with this, and the count is broken.
  
  /** Short description for this subcommand. Used if parent command has shortSubcommandsHelp enabled.
    */
  def descr(d: String) {
    editBuilder(_.copy(descr = d))
  }
>>>>>>> 6c59816e
}

abstract class ScallopConf(val args: Seq[String] = Nil, protected val commandname: String = "") extends ScallopConfValidations with AfterInit {

  if (ScallopConf.rootConf.value == null) {
    ScallopConf.rootConf.value = this
  }
  val rootConfig = ScallopConf.rootConf.value
  
  if (ScallopConf.confs.value.isEmpty) {
    // If this is the root config, init the root builder
    ScallopConf.confs.value = this :: Nil
  } else {
    // if it is the subcommand config, add new builder to the list
    ScallopConf.confs.value = ScallopConf.confs.value :+ this
  }
  
  def editBuilder(fn: Scallop => Scallop) {
    builder = fn(builder)
  }
  
  var builder = Scallop(args)

  // machinery to support option name guessing

  private[this] var _guessOptionName = true
  /** If true, scallop would try to guess missing option names from the names of their fields. */
  def guessOptionName = _guessOptionName
  /** If set to true, scallop would try to guess missing option names from the names of their fields. */
  def guessOptionName_=(v: Boolean) { _guessOptionName = v }
  
  private[this] var gen = 0
  private[this] def genName() = { gen += 1; "\t%d" format gen }

  /** List of sub-configs of this config. */
  var subconfigs = List[ScallopConf]()
  
  /** Retrieves the choosen subcommand. */
  def subcommand: Option[ScallopConf] = {
    verified_?
    assert(rootConfig == this, "You shouldn't call 'subcommand' on subcommand object")
    builder.getSubcommandName.map(n => subconfigs.find(_.commandname == n).get)
  }
  
  /** Retrieves the list of the chosen nested subcommands. */
  def subcommands: List[ScallopConf] = {
    verified_?
    assert(rootConfig == this, "You shouldn't call 'subcommands' on subcommand object")

    var config = this
    var configs = List[ScallopConf]()
    builder.getSubcommandNames.foreach { bn =>
      config = config.subconfigs.find(_.commandname == bn).get
      configs :+= config
    }
    configs
  }
  
  def getName(name: String): String = {
    (ScallopConf.confs.value.map(_.commandname).mkString("\0") + "\0" + name).stripPrefix("\0")
  }

  var verified = false

  /** Add a new option definition to this config and get a holder for the value.
    *
    * @param name Name for new option, used as long option name in parsing, and for option identification.
    * @param short Overload the char that will be used as short option name. Defaults to first character of the name.
    * @param descr Description for this option, for help description.
    * @param default Default value to use if option is not found in input arguments (if you provide this, you can omit the type on method).
    * @param required Is this option required? Defaults to false.
    * @param argName The name for this option argument, as it will appear in help. Defaults to "arg".
    * @param noshort If set to true, then this option does not have any short name.
    * @param conv The converter for this option. Usually found implicitly.
    * @return A holder for parsed value
    */
  def opt[A](
      name: String = null,
      short: Char = 0.toChar,
      descr: String = "",
      default: Option[A] = None,
      validate: A => Boolean = (_:A) => true,
      required: Boolean = false,
      argName: String = "arg",
      hidden: Boolean = false,
      noshort: Boolean = false)
      (implicit conv:ValueConverter[A]): ScallopOption[A] = {

    // guessing name, if needed
    val resolvedName = 
      if (name == null)
        if (guessOptionName) {
          genName() // generate unique name, that will be replaced during verification with guessed name
        }
        else throw new IllegalArgumentException("You should supply a name for your option!")
      else name

    editBuilder(_.opt(resolvedName, short, descr, default, validate, required, argName, hidden, noshort)(conv))
    val n = getName(resolvedName)
<<<<<<< HEAD
    new ScallopOption[A](
      n,
      {verified_?; rootConfig.builder.get[A](n)(conv.tag)},
      {verified_?; rootConfig.builder.isSupplied(n)})
=======
    new ScallopOption[A](n) {
      override lazy val fn = {verified_?; rootConfig.builder.get[A](name)(conv.manifest)}
      override lazy val supplied = {verified_?; rootConfig.builder.isSupplied(name)}
    }
>>>>>>> 6c59816e
  }              

  /** Add new property option definition to this config object, and get a handle for option retreiving.
    * 
    * @param name Char, that will be used as prefix for property arguments.
    * @param descr Description for this property option, for help description.
    * @param keyName Name for 'key' part of this option arg name, as it will appear in help option definition. Defaults to "key".
    * @param valueName Name for 'value' part of this option arg name, as it will appear in help option definition. Defaults to "value".
    * @return A holder for retreival of the values.
    */
  def props[A](
      name: Char,
      descr: String = "",
      keyName: String = "key",
      valueName: String = "value",
      hidden: Boolean = false)
      (implicit conv: ValueConverter[Map[String,A]]):(String => Option[A]) = {
    editBuilder(_.props(name, descr, keyName, valueName, hidden)(conv))
    val n = getName(name.toString)
    (key:String) => {
      verified_?
      rootConfig.builder(n)(conv.tag).get(key)
    }
  }

  def propsLong[A](
      name: String,
      descr: String = "",
      keyName: String = "key",
      valueName: String = "value",
      hidden: Boolean = false)
      (implicit conv: ValueConverter[Map[String,A]]):(String => Option[A]) = {
    editBuilder(_.propsLong(name, descr, keyName, valueName, hidden)(conv))
    val n = getName(name)
    (key:String) => {
      verified_?
      rootConfig.builder(n)(conv.tag).get(key)
    }
  }

  
  /** Add new trailing argument definition to this config, and get a holder for it's value.
    *
    * @param name Name for new definition, used for identification.
    * @param required Is this trailing argument required? Defaults to true.
    * @param default If this argument is not required and not found in the argument list, use this value.
    */
  def trailArg[A](
      name: => String = ("trailArg " + (1 to 10).map(_ => (97 to 122)(math.random * 26 toInt).toChar).mkString),
      descr: String = "",
      validate: A => Boolean = (_:A) => true,
      required: Boolean = true,
      default: Option[A] = None,
      hidden: Boolean = false)
      (implicit conv:ValueConverter[A]): ScallopOption[A] = {
    // here, we generate some random name, since it does not matter
    val nm = name
    editBuilder(_.trailArg(nm, required, descr, default, validate, hidden)(conv))
    val n = getName(nm)
<<<<<<< HEAD
    new ScallopOption[A](
      n, 
      {verified_?; rootConfig.builder.get[A](n)(conv.tag)},
      {verified_?; rootConfig.builder.isSupplied(n)})
=======
    new ScallopOption[A](n) { 
      override lazy val fn = {verified_?; rootConfig.builder.get[A](name)(conv.manifest)}
      override lazy val supplied = {verified_?; rootConfig.builder.isSupplied(name)}
    }
>>>>>>> 6c59816e
  }

  /** Add new toggle option definition to this config, and get a holder for it's value.
    *
    * Toggle options are just glorified flag options. For example, if you will ask for a
    * toggle option with name "verbose", it will be invocable in three ways - 
    * "--verbose", "--noverbose", "-v".
    *
    * @param name Name of this option
    * @param default default value for this option
    * @param short Overload the char that will be used as short option name. Defaults to first character of the name.
    * @param noshort If set to true, then this option will not have any short name.
    * @param profix Prefix to name of the option, that will be used for "negative" version of the
                    option. 
    * @param descrYes Description for positive variant of this option.
    * @param descrNo Description for negative variant of this option.
    * @param hidden If set to true, then this option will not be present in auto-generated help.
    */
  def toggle(
      name: String,
      default: Option[Boolean] = None,
      short: Char = 0.toChar,
      noshort: Boolean = false,
      prefix: String = "no",
      descrYes: String = "",
      descrNo: String = "",
      hidden: Boolean = false): ScallopOption[Boolean] = {
    editBuilder(_.toggle(name, default, short, noshort, prefix, descrYes, descrNo, hidden))
    val n = getName(name)
    new ScallopOption[Boolean](n) {
      override lazy val fn = {verified_?; rootConfig.builder.get[Boolean](name)}
      override lazy val supplied = {verified_?; rootConfig.builder.isSupplied(name)}
    }
  }

  /** Veryfy that this config object is properly configured. */
  def verify() {
    try {
      verified = true
      builder.verify
      validations foreach { v =>
        v() match {
          case Right(_) =>
          case Left(err) => throw new ValidationFailure(err)
        }
      }
    } catch { 
      case e: Throwable => onError(e)
    } finally {
      ScallopConf.cleanUp
    }
  }
  
  /** This name would be included in output when reporting errors. */
  var printedName = "scallop"
  
  /** This function is called with the error message when ScallopException
    * occurs. By default, this function prints message (prefixed by *printedName*) to stdout,
    * coloring the output if possible, then calls `sys.exit(1)`.
    *
    * Update this variable with another function if you need to change that behavior.
    */
  var errorMessageHandler: String => Unit = { message =>
    if (System.console() == null) {
      // no colors on output
      println("[%s] Error: %s" format (printedName, message))
    } else {
      println("[\033[31m%s\033[0m] Error: %s" format (printedName, message))
    }
    sys.exit(1)
  }

  /** This function is called in event of any exception
    * in arguments parsing. By default, it catches only
    * standard Scallop errors, letting all other pass through.
    */
  protected def onError(e: Throwable): Unit = e match {
    case r: ScallopResult if !throwError.value => r match {
      case Help("") => 
        builder.printHelp
        sys.exit(0)
      case Help(subname) =>
        builder.findSubbuilder(subname).get.printHelp
        sys.exit(0)
      case Version => 
        builder.vers.foreach(println)
        sys.exit(0)
      case ScallopException(message) => errorMessageHandler(message)
    }
    case e => throw e
  }
  
  /** Checks that this Conf object is verified. If it is not, throws an exception. */
  def verified_? = {
    if (verified) true
    else {
      ScallopConf.cleanUp
      throw new IncompleteBuildException()
    }
  }
  
  /** In the verify stage, checks that only one or zero of the provided options have values supplied in arguments.
    *
    * @param list list of mutually exclusive options
    */
  def mutuallyExclusive(list: ScallopOption[_]*) {
    editBuilder(_.validationSet { l =>
      if (list.map(_.name).count(l.contains) > 1) Left("There should be only one or zero of the following options: %s" format list.map(_.name).mkString(", "))
      else Right(Unit)
    })
  }
  
  /** In the verify stage, checks that either all or none of the provided options have values supplied in arguments.
    *
    * @param list list of codependent options
    */
  def codependent(list: ScallopOption[_]*) {
    rootConfig.editBuilder(_.validationSet { l =>
      val c = list map (_.name) count (l.contains)
      if (c != 0 && c != list.size) Left("Ether all or none of the following options should be supplied, because they are co-dependent: %s" format list.map(_.name).mkString(", "))
      else Right(Unit)
    })
  }
  
  
  // === some getters for convenience ===
  
  /** Get all data for propety as Map.
    *
    * @param name Propety definition identifier.
    * @return All key-value pairs for this property in a map.
    */
  def propMap[A](name: Char)(implicit tt: TypeTag[Map[String,A]]) = {
    verified_?
    rootConfig.builder(name.toString)(tt)
  }

  /** Get summary of current parser state.
    *
    * @return a list of all options in the builder, and corresponding values for them.
    */
  def summary = {
    verified_?
    builder.summary
  }

  /** Prints help message (with version, banner, option usage and footer) to stdout. */
  def printHelp() = builder.printHelp

  /** Add a version string to option builder.
    *
    * @param v Version string.
    */
  def version(v: String) {
    editBuilder(_.version(v))
  }
  
  /** Add a banner string to option builder.
    *
    * @param b Banner string.
    */
  def banner(b: String) {
    editBuilder(_.banner(b))
  }
  
  /** Add a footer string to this builder.
    *
    * @param f footer string.
    */
  def footer(f: String) {
    editBuilder(_.footer(f))
  }

  /** Explicitly set width of help printout. By default, Scallop tries
    * to determine it from terminal width or defaults to 80 characters.
    */
  def helpWidth(w: Int) {
    editBuilder(_.setHelpWidth(w))
  }
  
  def shortSubcommandsHelp(v: Boolean = true) {
    editBuilder(_.copy(shortSubcommandsHelp = v))
  }
  
  final def afterInit {
    if (guessOptionName) {
      this.getClass.getMethods
        .filterNot(classOf[ScallopConf].getMethods.toSet)
        .filterNot(_.getName.endsWith("$eq"))
        .filterNot(_.getName.endsWith("$outer"))
        .filter(_.getReturnType == classOf[ScallopOption[_]])
        .filter(_.getParameterTypes.isEmpty)
        .foreach { m =>
          val opt = m.invoke(this).asInstanceOf[ScallopOption[_]]
          if (opt.name.contains("\t")) {
            val newShortName = m.getName.flatMap(c => if (c.isUpper) Seq('-', c.toLower) else Seq(c))
            val newFullName = getName(newShortName)
            val shortGenName = '\t' +: opt.name.reverse.takeWhile('\t'!=).reverse // the old, generated version of name, without prefixes from parent builders
            editBuilder(e => e.copy(opts = e.opts.map { o => 
              if (o.name == shortGenName) {
                o match {
                  case so: SimpleOption => so.copy(name = newShortName)
                  case _ => o
                }
              } else o
            }))
            opt._name = newFullName
          }
        }
    }
    if (ScallopConf.confs.value.size > 1) {
      ScallopConf.confs.value = ScallopConf.confs.value.init
      ScallopConf.confs.value.last.editBuilder(_.addSubBuilder(commandname, builder))
      ScallopConf.confs.value.last.subconfigs :+= this
      verified = true
    } else {
      try {
        verify
      } finally {
        ScallopConf.cleanUp
      }
    }
  }
  
}

/** This configuration object allows user to specify custom error handling in its "initialize" method.
  * That method returs the proper ScallopConf, which then can be queried for options.
  */
abstract class LazyScallopConf(args: Seq[String]) extends ScallopConf(args) {
  /** Initializes this configuration object, passing any exceptions into provided partial function.
    * Note that this method neither creates new configuration object nor mutates the state of the current object.
    */
  def initialize(fn: PartialFunction[ScallopResult, Unit]) = {
    try {
      verify
    } catch {
      case e: ScallopResult if fn.isDefinedAt(e)=> fn(e)
      case e: Throwable => throw e
    }
  }

  override def onError(e: Throwable) = throw e
  
}

/** Convenience variable to permit testing. */
private[scallop] object throwError extends util.DynamicVariable[Boolean](false)<|MERGE_RESOLUTION|>--- conflicted
+++ resolved
@@ -14,17 +14,13 @@
 }
 
 class Subcommand(val commandName: String) extends ScallopConf(Nil, commandName) {
-<<<<<<< HEAD
-  () // to get the initialization work. Else, it seems that delayedInit is never invoked with this, and the count is broken.
-=======
-  1 + 1 // to get the initialization work. Else, it seems that delayedInit is never invoked with this, and the count is broken.
+  () // to get the initialization to work. Else, it seems that delayedInit is never invoked with this, and the count is broken.
   
   /** Short description for this subcommand. Used if parent command has shortSubcommandsHelp enabled.
     */
   def descr(d: String) {
     editBuilder(_.copy(descr = d))
   }
->>>>>>> 6c59816e
 }
 
 abstract class ScallopConf(val args: Seq[String] = Nil, protected val commandname: String = "") extends ScallopConfValidations with AfterInit {
@@ -124,17 +120,10 @@
 
     editBuilder(_.opt(resolvedName, short, descr, default, validate, required, argName, hidden, noshort)(conv))
     val n = getName(resolvedName)
-<<<<<<< HEAD
-    new ScallopOption[A](
-      n,
-      {verified_?; rootConfig.builder.get[A](n)(conv.tag)},
-      {verified_?; rootConfig.builder.isSupplied(n)})
-=======
     new ScallopOption[A](n) {
-      override lazy val fn = {verified_?; rootConfig.builder.get[A](name)(conv.manifest)}
+      override lazy val fn = {verified_?; rootConfig.builder.get[A](name)(conv.tag)}
       override lazy val supplied = {verified_?; rootConfig.builder.isSupplied(name)}
     }
->>>>>>> 6c59816e
   }              
 
   /** Add new property option definition to this config object, and get a handle for option retreiving.
@@ -194,17 +183,10 @@
     val nm = name
     editBuilder(_.trailArg(nm, required, descr, default, validate, hidden)(conv))
     val n = getName(nm)
-<<<<<<< HEAD
-    new ScallopOption[A](
-      n, 
-      {verified_?; rootConfig.builder.get[A](n)(conv.tag)},
-      {verified_?; rootConfig.builder.isSupplied(n)})
-=======
     new ScallopOption[A](n) { 
-      override lazy val fn = {verified_?; rootConfig.builder.get[A](name)(conv.manifest)}
+      override lazy val fn = {verified_?; rootConfig.builder.get[A](name)(conv.tag)}
       override lazy val supplied = {verified_?; rootConfig.builder.isSupplied(name)}
     }
->>>>>>> 6c59816e
   }
 
   /** Add new toggle option definition to this config, and get a holder for it's value.
