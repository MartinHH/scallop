import org.scalatest.FunSuite
import org.scalatest.matchers.ShouldMatchers
import org.rogach.scallop._
import org.rogach.scallop.exceptions._
import reflect.runtime.universe._

class NormalTest extends FunSuite with ShouldMatchers {

  test ("main") {
val opts = Scallop(List("-d","--num-limbs","1"))
  .version("test 1.2.3 (c) 2012 Mr Placeholder") // --version option is provided for you
                                       // in "verify" stage it would print this message and exit
  .banner("""Usage: test [OPTION]... [pet-name]
            |test is an awesome program, which does something funny
            |Options:
            |""".stripMargin) // --help is provided, will also exit after printing version,
                              // banner, options usage, and footer
  .footer("\nFor all other tricks, consult the documentation!")
  .opt[Boolean]("donkey", descr = "use donkey mode") // simple flag option
  .opt("monkeys", default = () => Some(2), short = 'm') // you can add the default option
                                                  // the type will be inferred
  .opt[Int]("num-limbs", 'k',
    "number of libms", required = true) // you can override the default short-option character
  .opt[List[Double]]("params") // default converters are provided for all primitives
                               // and for lists of primitives
  .opt[String]("debug", hidden = true) // hidden parameters are not printed in help
  .props[String]('D',"some key-value pairs") // yes, property args can have types on their values too
  .args(List("-Dalpha=1","-D","betta=2","gamma=3", "Pigeon")) // you can add parameters a bit later
  .trailArg[String]("pet name") // you can specify what do you want to get from the end of
                                // args list
  .verify

opts.get[Boolean]("donkey") should equal (Some(true))
opts[Int]("monkeys") should equal (2)
opts[Int]("num-limbs") should equal (1)
opts.prop[String]('D',"alpha") should equal (Some("1"))
opts[String]("pet name") should equal ("Pigeon")
intercept[WrongTypeRequest] {
  opts[Double]("monkeys") // this will throw an exception at runtime
                          // because the wrong type is requested
}

opts.printHelp
println
println(opts.summary) // returns summary of parser status (with current arg values)

//opts.args(List("--help")).verify
  }

  test ("no values") {
    Scallop().verify
    Scallop(Array[String]()).verify
    Scallop(List()).verify
  }

  test ("long flag") {
    val opts = Scallop(List("--angel"))
      .opt[Boolean]("angel")
      .verify
    opts[Boolean]("angel") should equal (true)
  }

  test ("short flag, explicit name") {
    val opts = Scallop(List("-a"))
      .opt[Boolean]("angel", short = 'a')
      .verify
    opts[Boolean]("angel") should equal (true)
  }

  test ("short flag, implicit name") {
    val opts = Scallop(List("-a"))
      .opt[Boolean]("angel")
      .verify
    opts[Boolean]("angel") should equal (true)
  }

  test ("two short flags, implicit name") {
    val opts = Scallop(List("-a"))
      .opt[Boolean]("angel")
      .opt[Boolean]("baboon")
      .verify
    opts[Boolean]("angel") should equal (true)
    opts[Boolean]("baboon") should equal (false)
  }

  test ("two short flags, implicit name, required value") {
    val opts = Scallop(List("-a"))
      .opt[Boolean]("angel", required = true)
      .opt[Boolean]("baboon")
      .verify
    opts[Boolean]("angel") should equal (true)
    opts[Boolean]("baboon") should equal (false)
  }

  test ("one missing int, short opt") {
    val opts = Scallop(List())
      .opt[Int]("angels")
      .verify
    opts.get[Int]("angels") should equal (None)
  }

  test ("one int, short opt") {
    val opts = Scallop(List("-a","42"))
      .opt[Int]("angels")
      .verify
    opts.get[Int]("angels") should equal (Some(42))
  }

  test ("one int, long opt") {
    val opts = Scallop(List("--angels","42"))
      .opt[Int]("angels")
      .verify
    opts.get[Int]("angels") should equal (Some(42))
  }

  test ("one short, long opt") {
    val opts = Scallop(List("--angels","42"))
      .opt[Short]("angels")
      .verify
    opts.get[Short]("angels") should equal (Some(42))
  }

  test ("one byte, long opt") {
    val opts = Scallop(List("--angels","42"))
      .opt[Byte]("angels")
      .verify
    opts.get[Byte]("angels") should equal (Some(42))
  }

  test ("one double, long opt") {
    val opts = Scallop(List("--angels","42"))
      .opt[Double]("angels")
      .verify
    opts.get[Double]("angels") should equal (Some(42))
  }

  test ("one string, long opt") {
    val opts = Scallop(List("--angels","aoeu"))
      .opt[String]("angels")(stringConverter)
      .verify
    opts.get[String]("angels") should equal (Some("aoeu"))
  }


  test ("list of ints, long opt") {
    val opts = Scallop(List("--angels","42","12","345"))
      .opt[List[Int]]("angels")
      .verify
    opts.get[List[Int]]("angels") should equal (Some(List(42,12,345)))
  }

  test ("list of doubles, long opt") {
    val opts = Scallop(List("--angels","42.0","12","345e0"))
      .opt[List[Double]]("angels")
      .verify
    opts.get[List[Double]]("angels") should equal (Some(List(42.0,12.0,345.0)))
  }

  test ("default value") {
    val opts = Scallop(List())
      .opt("ang", default = () => Some(42), required = true)
      .verify
    opts[Int]("ang") should equal (42)
  }

  test ("additional args") {
    val opts = Scallop(List("-a","5"))
      .opt[List[Int]]("ang")
      .args(List("-a","10"))
      .verify
    opts[List[Int]]("ang") should equal (List(5,10))
  }

  // properties testing

  test ("no value") {
    val opts = Scallop()
      .props[String]('D')
      .verify
    opts.prop[String]('D',"aoeu") should equal (None)
  }

  test ("simle value") {
    val opts = Scallop(List("-Daoeu=htns"))
      .props[String]('D')
      .verify
    opts.prop[String]('D',"aoeu") should equal (Some("htns"))
  }

  test ("one plain prop") {
    val opts = Scallop(List("-D","aoeu=htns"))
      .props[String]('D')
      .verify
    opts.prop[String]('D',"aoeu") should equal (Some("htns"))
  }

  test ("two plain props") {
    val opts = Scallop(List("-D", "aoeu=htns", "qjk=gcr"))
      .props[String]('D')
      .verify
    opts.prop[String]('D',"aoeu") should equal (Some("htns"))
    opts.prop[String]('D',"qjk") should equal (Some("gcr"))
  }

  test ("two plain props to a map") {
    val opts = Scallop(List("-D", "aoeu=htns", "qjk=gcr"))
      .props[String]('D')
      .verify
    opts[Map[String,String]]('D') should equal (Map("aoeu" -> "htns", "qjk" -> "gcr"))
  }

  test ("empty prop") {
    val opts = Scallop(Nil)
      .props[String]('E')
      .verify
    opts.prop[String]('E',"nokey") should equal (None)
  }

  // --- typed props ---

  test ("typed int prop") {
    val opts = Scallop(List("-Ekey1=1","key2=2"))
      .props[Int]('E')
      .verify
    opts.prop[Int]('E',"key1") should equal (Some(1))
    opts.prop[Int]('E',"key2") should equal (Some(2))
    opts[Map[String,Int]]('E') should equal (Map("key1" -> 1, "key2" -> 2))
  }

  test ("typed double prop") {
    val opts = Scallop(List("-Ekey1=1.1","key2=2.3"))
      .props[Double]('E')
      .verify
    opts.prop[Double]('E',"key1") should equal (Some(1.1))
    opts.prop[Double]('E',"key2") should equal (Some(2.3))
  }

  test ("opt implicit name clash with prop name") {
    val opts = Scallop(List("-D", "aoeu=htn"))
      .props[String]('D')
      .opt[String]("Dark")
      .verify
    opts.get[String]("Dark") should equal (None)
  }

  test ("trail options - after single long-named argument") {
    val opts = Scallop(List("--echo", "42", "rabbit"))
      .opt[Int]("echo")
      .trailArg[String]("animal")
      .verify
    opts.get[Int]("echo") should equal ((Some(42)))
    opts[String]("animal") should equal ("rabbit")
  }

  test ("trail options - after single short-named argument") {
    val opts = Scallop(List("-e", "42", "rabbit"))
      .opt[Int]("echo")
      .trailArg[String]("animal")
      .verify
    opts.get[Int]("echo") should equal ((Some(42)))
    opts[String]("animal") should equal ("rabbit")
  }

  test ("trail options - after two arguments") {
    val opts = Scallop(List("-d","--num-limbs","1","Pigeon"))
      .opt[Boolean]("donkey", descr = "use donkey mode") // simple flag option
      .opt[Int]("num-limbs", 'k',
        "number of libms", required = true) // you can override the default short-option character
      .trailArg[String]("pet-name")
      .verify
    opts[Boolean]("donkey") should equal (true)
    opts.get[Int]("num-limbs") should equal ((Some(1)))
    opts[String]("pet-name") should equal ("Pigeon")
  }

  test ("trail options - after single property argument") {
    val opts = Scallop(List("-E", "key=value", "rabbit"))
      .props[String]('E')
      .trailArg[String]("animal")
      .verify
    opts.prop[String]('E',"key") should equal ((Some("value")))
    opts[String]("animal") should equal ("rabbit")
  }

  test ("trail options - after single property argument (2)") {
    val opts = Scallop(List("-E", "key=value", "rabbit", "key2=value2"))
      .props[String]('E')
      .trailArg[List[String]]("rubbish")
      .verify
    opts.prop[String]('E',"key") should equal ((Some("value")))
    opts[List[String]]("rubbish") should equal (List("rabbit", "key2=value2"))
  }

  test ("trail options - after list argument") {
    val opts = Scallop(List("--echo","42","43"))
      .opt[List[Int]]("echo")
      .trailArg[List[Int]]("numbers")
      .verify
    opts.get[List[Int]]("echo") should equal (Some(List(42)))
    opts.get[List[Int]]("numbers") should equal (Some(List(43)))
  }

  test ("trail options - after list argument, optional") {
    val opts = Scallop(List("--echo","42","43"))
      .opt[List[Int]]("echo")
      .trailArg[List[Int]]("numbers", required = false)
      .verify
    opts.get[List[Int]]("echo") should equal (Some(List(42,43)))
    opts.get[List[Int]]("numbers") should equal (None)
  }

  test ("trail options - after list argument, single optional value") {
    val opts = Scallop(List("--echo","42","43"))
      .opt[List[Int]]("echo")
      .trailArg[Int]("numbers", required = false)
      .verify
    opts.get[List[Int]]("echo") should equal (Some(List(42,43)))
    opts.get[Int]("numbers") should equal (None)
  }

  test ("trail options - after flag argument, single optional value") {
    val opts = Scallop(List("--echo","42","43"))
      .opt[Boolean]("echo")
      .trailArg[List[Int]]("numbers", required = false)
      .verify
    opts.get[List[Int]]("numbers") should equal (Some(List(42,43)))
    opts[Boolean]("echo") should equal (true)
  }

  test ("trail options - one required, one optional - both provided") {
    val opts = Scallop(List("first","second"))
      .trailArg[String]("name")
      .trailArg[String]("surname", required = false)
      .verify
    opts[String]("name") should equal ("first")
    opts.get[String]("surname") should equal (Some("second"))
  }

  test ("trail options - one required, one optional - one provided") {
    val opts = Scallop(List("first"))
      .trailArg[String]("name")
      .trailArg[String]("surname", required = false)
      .verify
    opts[String]("name") should equal ("first")
    opts.get[String]("surname") should equal (None)
  }

  test ("trail option - with default value, provided") {
    val opts = Scallop(List("first"))
      .trailArg[String]("name", required = false, default = () => Some("aoeu"))
      .verify
    opts[String]("name") should equal ("first")
  }

  test ("trail option - with default value, not provided") {
    val opts = Scallop(Nil)
      .trailArg[String]("name", required = false, default = () => Some("aoeu"))
      .verify
    opts[String]("name") should equal ("aoeu")
  }

  test ("trail options - tricky case") {
    val opts = Scallop(List("-Ekey1=value1", "key2=value2", "key3=value3",
                            "first", "1","2","3","second","4","5","6"))
      .props[String]('E')
      .trailArg[String]("first list name")
      .trailArg[List[Int]]("first list values")
      .trailArg[String]("second list name")
      .trailArg[List[Double]]("second list values")
      .verify
    opts[Map[String,String]]('E') should equal ((1 to 3).map(i => ("key"+i,"value"+i)).toMap)
    opts[String]("first list name") should equal ("first")
    opts[String]("second list name") should equal ("second")
    opts[List[Int]]("first list values") should equal (List(1,2,3))
    opts[List[Double]]("second list values") should equal (List[Double](4,5,6))
  }
<<<<<<< HEAD

=======
  
  case class Person(name:String, phone:String)
>>>>>>> f634d807
  test ("custom converter example") {
    val personConverter = new ValueConverter[Person] {
      val nameRgx = """([A-Za-z]*)""".r
      val phoneRgx = """([0-9\-]*)""".r
      // parse is a method, that takes a list of arguments to all option invokations:
      // for example, "-a 1 2 -a 3 4 5" would produce List(List(1,2),List(3,4,5)).
      // parse returns Left, if there was an error while parsing
      // if no option was found, it returns Right(None)
      // and if option was found, it returns Right(...)
      def parse(s:List[(String, List[String])]):Either[Unit,Option[Person]] =
        s match {
          case (_, nameRgx(name) :: phoneRgx(phone) :: Nil) :: Nil =>
            Right(Some(Person(name,phone))) // successfully found our person
          case Nil => Right(None) // no person found
          case _ => Left(Unit) // error when parsing
        }
      val tag = typeTag[Person] // some magic to make typing work
      val argType = org.rogach.scallop.ArgType.LIST
    }
    val opts = Scallop(List("--person", "Pete", "123-45"))
      .opt[Person]("person")(personConverter)
      .verify
    opts[Person]("person") should equal (Person("Pete", "123-45"))
  }

  test ("is supplied - option value was supplied") {
    val opts = Scallop(List("-a", "1"))
      .opt[Int]("apples")
      .verify
    opts.isSupplied("apples") should equal (true)
  }

  test ("is supplied - option value was not supplied, no default") {
    val opts = Scallop(Nil)
      .opt[Int]("apples")
      .verify
    opts.isSupplied("apples") should equal (false)
  }

  test ("is supplied - option value was not supplied, with default") {
    val opts = Scallop(Nil)
      .opt[Int]("apples", default = () => Some(7))
      .verify
    opts.isSupplied("apples") should equal (false)
  }

  test ("is supplied - trail arg value was supplied") {
    val opts = Scallop(List("first"))
      .trailArg[String]("file", required = false)
      .verify
    opts.isSupplied("file") should equal (true)
  }

  test ("is supplied - trail arg value was not supplied, no default value") {
    val opts = Scallop(Nil)
      .trailArg[String]("file", required = false)
      .verify
    opts.isSupplied("file") should equal (false)
  }

  test ("is supplied - trail arg value was not supplied, with default value") {
    val opts = Scallop(Nil)
      .trailArg[String]("file", default = () => Some("second"), required = false)
      .verify
    opts.isSupplied("file") should equal (false)
  }

  test ("noshort") {
    val opts = Scallop(List("-b","1"))
      .opt[Int]("bananas", noshort = true)
      .opt[Int]("bags")
      .verify
    opts.get[Int]("bananas") should equal (None)
    opts.get[Int]("bags") should equal (Some(1))
  }

  test ("negative number in option parameters") {
    val opts = Scallop(List("-a","-1"))
      .opt[Int]("apples")
      .verify
    opts.get[Int]("apples") should equal (Some(-1))
  }

  test ("correct validation") {
    val opts = Scallop(List("-a","1"))
      .opt[Int]("apples", validate = (0<))
      .verify
    opts[Int]("apples") should equal (1)
  }

  test ("option set validation - success") {
    val opts = Scallop(List("-a","1","-b","2"))
      .opt[Int]("apples")
      .opt[Int]("bananas")
      .validationSet(l => if (l.contains("apples") && l.contains("bananas")) Right(Unit) else Left(""))
      .verify
  }

  test ("option set validation - failure") {
    intercept[OptionSetValidationFailure] {
      val opts = Scallop(List("-a","1"))
        .opt[Int]("apples")
        .opt[Int]("bananas")
        .validationSet(l => if (l.contains("apples") && l.contains("bananas")) Right() else Left(""))
        .verify
    }
  }

  test ("help printing") {
    val opts = Scallop(List("--help"))
      .opt[Int]("apples")
    opts.help should equal ("""  -a, --apples  <arg>   
                              |      --help            Show help message
                              |      --version         Show version of this program""".stripMargin)
  }

}<|MERGE_RESOLUTION|>--- conflicted
+++ resolved
@@ -374,12 +374,8 @@
     opts[List[Int]]("first list values") should equal (List(1,2,3))
     opts[List[Double]]("second list values") should equal (List[Double](4,5,6))
   }
-<<<<<<< HEAD
-
-=======
-  
+
   case class Person(name:String, phone:String)
->>>>>>> f634d807
   test ("custom converter example") {
     val personConverter = new ValueConverter[Person] {
       val nameRgx = """([A-Za-z]*)""".r
