language: scala
scala:
  - 2.10.6
  - 2.11.11
  - 2.12.2
jdk:
  - oraclejdk8
<<<<<<< HEAD
before_script:
  - sudo chmod +x /usr/local/bin/sbt
=======
script:
  - sbt ++$TRAVIS_SCALA_VERSION scallopJVM/test
  - sbt scallopNative/test:run
>>>>>>> c6814073
<|MERGE_RESOLUTION|>--- conflicted
+++ resolved
@@ -5,11 +5,8 @@
   - 2.12.2
 jdk:
   - oraclejdk8
-<<<<<<< HEAD
 before_script:
   - sudo chmod +x /usr/local/bin/sbt
-=======
 script:
   - sbt ++$TRAVIS_SCALA_VERSION scallopJVM/test
-  - sbt scallopNative/test:run
->>>>>>> c6814073
+  - sbt scallopNative/test:run